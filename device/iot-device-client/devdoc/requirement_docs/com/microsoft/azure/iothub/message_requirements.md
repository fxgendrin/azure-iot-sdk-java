--- conflicted
+++ resolved
@@ -92,7 +92,6 @@
 
 **SRS_MESSAGE_11_002: [**The function shall return the message body.**]**
 
-<<<<<<< HEAD
 ### setAbsoluteExpiryTime()
 ```java
 public void setAbsoluteExpiryTime(long absoluteTimeout);
@@ -101,7 +100,7 @@
 **SRS_MESSAGE_34_037: [**The function shall set the message's expiry time to be the number of milliseconds since the epoch provided in absoluteTimeout.**]**
 
 **SRS_MESSAGE_34_038: [**If the provided absolute expiry time is negative, an IllegalArgumentException shall be thrown.**]**
-=======
+
 
 ### getUserId
 
@@ -180,5 +179,4 @@
 public MessageType getMessageType();
 ```
 
-**SRS_MESSAGE_34_049: [**The function shall return the message's message type.**]**
->>>>>>> aa3719c8
+**SRS_MESSAGE_34_049: [**The function shall return the message's message type.**]**